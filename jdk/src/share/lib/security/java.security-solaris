--- conflicted
+++ resolved
@@ -206,11 +206,8 @@
                com.sun.org.glassfish.,\
                com.oracle.xmlns.internal.,\
                com.oracle.webservices.internal.,\
-<<<<<<< HEAD
+	       oracle.jrockit.jfr.,\
                org.jcp.xml.dsig.internal.,\
-=======
-	       oracle.jrockit.jfr.,\
->>>>>>> 1c07993b
                jdk.internal.,\
                jdk.nashorn.internal.,\
                jdk.nashorn.tools.
@@ -253,11 +250,8 @@
                    com.sun.org.glassfish.,\
                    com.oracle.xmlns.internal.,\
                    com.oracle.webservices.internal.,\
-<<<<<<< HEAD
+		   oracle.jrockit.jfr.,\
                    org.jcp.xml.dsig.internal.,\
-=======
-		   oracle.jrockit.jfr.,\
->>>>>>> 1c07993b
                    jdk.internal.,\
                    jdk.nashorn.internal.,\
                    jdk.nashorn.tools.
